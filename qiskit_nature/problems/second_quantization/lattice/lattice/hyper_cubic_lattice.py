--- conflicted
+++ resolved
@@ -17,12 +17,8 @@
 from typing import Tuple, Union
 import numpy as np
 from retworkx import PyGraph
-<<<<<<< HEAD
-from .lattice import Lattice, _add_draw_signature
-=======
 
 from .lattice import DrawStyle, Lattice
->>>>>>> 5019722b
 
 
 class HyperCubicLattice(Lattice):
